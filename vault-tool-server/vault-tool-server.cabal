name:                vault-tool-server
version:             0.1.0.0
synopsis:            Utility library for spawning a HashiCorp Vault process
description:         Utility library for spawning a HashiCorp Vault process
license:             MIT
license-file:        LICENSE
author:              Bit Connor
maintainer:          mutantlemon@gmail.com
-- copyright:
category:            Network
build-type:          Simple
cabal-version:       >=1.10
homepage:            https://github.com/bitc/hs-vault-tool
bug-reports:         https://github.com/bitc/hs-vault-tool/issues
extra-source-files:  README.md

source-repository head
  type:     git
  location: https://github.com/bitc/hs-vault-tool.git

library
  exposed-modules:     Network.VaultTool.VaultServerProcess

<<<<<<< HEAD
  build-depends:       base >=4.8 && <4.12,
                       vault-tool,
=======
  build-depends:       base >=4.8 && < 5,
                       vault-tool >=0.1.0.0,
>>>>>>> 31bf2803
                       aeson,
                       async,
                       bytestring,
                       filepath,
                       http-client,
                       process >= 1.2.0.0,
                       temporary,
                       text

  hs-source-dirs:      src
  default-language:    Haskell2010

test-suite test
  default-language:    Haskell2010
  type:                exitcode-stdio-1.0
  hs-source-dirs:      test
  main-is:             test.hs

<<<<<<< HEAD
  build-depends:       base >=4.8 && <4.12,
                       vault-tool,
=======
  build-depends:       base >=4.8 && <4.11,
                       vault-tool >=0.1.0.0,
>>>>>>> 31bf2803
                       vault-tool-server,
                       aeson,
                       tasty-hunit,
                       temporary<|MERGE_RESOLUTION|>--- conflicted
+++ resolved
@@ -21,13 +21,8 @@
 library
   exposed-modules:     Network.VaultTool.VaultServerProcess
 
-<<<<<<< HEAD
-  build-depends:       base >=4.8 && <4.12,
-                       vault-tool,
-=======
   build-depends:       base >=4.8 && < 5,
                        vault-tool >=0.1.0.0,
->>>>>>> 31bf2803
                        aeson,
                        async,
                        bytestring,
@@ -46,13 +41,8 @@
   hs-source-dirs:      test
   main-is:             test.hs
 
-<<<<<<< HEAD
-  build-depends:       base >=4.8 && <4.12,
-                       vault-tool,
-=======
-  build-depends:       base >=4.8 && <4.11,
+  build-depends:       base >=4.8 && < 5,
                        vault-tool >=0.1.0.0,
->>>>>>> 31bf2803
                        vault-tool-server,
                        aeson,
                        tasty-hunit,
