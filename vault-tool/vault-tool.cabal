name:                vault-tool
version:             0.1.0.0
synopsis:            Client library for HashiCorp's Vault tool (via HTTP API)
description:         Client library for HashiCorp's Vault tool (via HTTP API)
license:             MIT
license-file:        LICENSE
author:              Bit Connor
maintainer:          mutantlemon@gmail.com
-- copyright:
category:            Network
build-type:          Simple
cabal-version:       >=1.10
homepage:            https://github.com/bitc/hs-vault-tool
bug-reports:         https://github.com/bitc/hs-vault-tool/issues
extra-source-files:  README.md

source-repository head
  type:     git
  location: https://github.com/bitc/hs-vault-tool.git

library
  exposed-modules:     Network.VaultTool

  other-modules:       Network.VaultTool.Internal,
                       Network.VaultTool.Types

<<<<<<< HEAD
  build-depends:       base >=4.8 && <4.12,
=======
  build-depends:       base >=4.8 && < 5,
>>>>>>> 31bf2803
                       text,
                       bytestring,
                       http-client,
                       http-types,
                       http-client-tls,
                       aeson,
                       unordered-containers

  hs-source-dirs:      src
  default-language:    Haskell2010
  ghc-options:         -Wall<|MERGE_RESOLUTION|>--- conflicted
+++ resolved
@@ -24,11 +24,7 @@
   other-modules:       Network.VaultTool.Internal,
                        Network.VaultTool.Types
 
-<<<<<<< HEAD
-  build-depends:       base >=4.8 && <4.12,
-=======
   build-depends:       base >=4.8 && < 5,
->>>>>>> 31bf2803
                        text,
                        bytestring,
                        http-client,
